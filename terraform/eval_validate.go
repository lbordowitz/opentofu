package terraform

import (
	"fmt"

	"github.com/hashicorp/hcl/v2"
	"github.com/hashicorp/terraform/addrs"
	"github.com/hashicorp/terraform/configs"
	"github.com/hashicorp/terraform/configs/configschema"
	"github.com/hashicorp/terraform/providers"
	"github.com/hashicorp/terraform/provisioners"
	"github.com/hashicorp/terraform/tfdiags"
	"github.com/zclconf/go-cty/cty"
	"github.com/zclconf/go-cty/cty/convert"
	"github.com/zclconf/go-cty/cty/gocty"
)

<<<<<<< HEAD
// EvalValidateCount is an EvalNode implementation that validates
// the count of a resource.
type EvalValidateCount struct {
	Resource *configs.Resource
}

// TODO: test
func (n *EvalValidateCount) Eval(ctx EvalContext) (interface{}, error) {
	var diags tfdiags.Diagnostics
	var count int
	var err error

	val, valDiags := ctx.EvaluateExpr(n.Resource.Count, cty.Number, nil)
	diags = diags.Append(valDiags)
	if valDiags.HasErrors() {
		goto RETURN
	}
	if val.IsNull() || !val.IsKnown() {
		goto RETURN
	}

	err = gocty.FromCtyValue(val, &count)
	if err != nil {
		// The EvaluateExpr call above already guaranteed us a number value,
		// so if we end up here then we have something that is out of range
		// for an int, and the error message will include a description of
		// the valid range.
		rawVal := val.AsBigFloat()
		diags = diags.Append(&hcl.Diagnostic{
			Severity: hcl.DiagError,
			Summary:  "Invalid count value",
			Detail:   fmt.Sprintf("The number %s is not a valid count value: %s.", rawVal, err),
			Subject:  n.Resource.Count.Range().Ptr(),
		})
	} else if count < 0 {
		rawVal := val.AsBigFloat()
		diags = diags.Append(&hcl.Diagnostic{
			Severity: hcl.DiagError,
			Summary:  "Invalid count value",
			Detail:   fmt.Sprintf("The number %s is not a valid count value: count must not be negative.", rawVal),
			Subject:  n.Resource.Count.Range().Ptr(),
		})
	}

RETURN:
	return nil, diags.NonFatalErr()
}

// EvalValidateProvider is an EvalNode implementation that validates
// a provider configuration.
type EvalValidateProvider struct {
	Addr     addrs.AbsProviderConfig
	Provider *providers.Interface
	Config   *configs.Provider
}

func (n *EvalValidateProvider) Eval(ctx EvalContext) (interface{}, error) {
	var diags tfdiags.Diagnostics
	provider := *n.Provider

	configBody := buildProviderConfig(ctx, n.Addr, n.Config)

	emptySchema := &configschema.Block{}
	_, _, evalDiags := ctx.EvaluateBlock(configBody, emptySchema, nil, EvalDataForNoInstanceKey)
	if !evalDiags.HasErrors() {
		return nil, nil
	}

	resp := provider.GetSchema()
	diags = diags.Append(resp.Diagnostics)
	if diags.HasErrors() {
		return nil, diags.NonFatalErr()
	}

	configSchema := resp.Provider.Block
	if configSchema == nil {
		// Should never happen in real code, but often comes up in tests where
		// mock schemas are being used that tend to be incomplete.
		log.Printf("[WARN] EvalValidateProvider: no config schema is available for %s, so using empty schema", n.Addr)
		configSchema = emptySchema
	}

	configVal, configBody, evalDiags := ctx.EvaluateBlock(configBody, configSchema, nil, EvalDataForNoInstanceKey)
	diags = diags.Append(evalDiags)
	if evalDiags.HasErrors() {
		return nil, diags.NonFatalErr()
	}

	req := providers.PrepareProviderConfigRequest{
		Config: configVal,
	}

	validateResp := provider.PrepareProviderConfig(req)
	diags = diags.Append(validateResp.Diagnostics)

	return nil, diags.NonFatalErr()
}

// EvalValidateProvisioner is an EvalNode implementation that validates
// the configuration of a provisioner belonging to a resource. The provisioner
// config is expected to contain the merged connection configurations.
=======
// EvalValidateProvisioner validates the configuration of a provisioner
// belonging to a resource. The provisioner config is expected to contain the
// merged connection configurations.
>>>>>>> ec7d9c85
type EvalValidateProvisioner struct {
	ResourceAddr       addrs.Resource
	Provisioner        *provisioners.Interface
	Schema             **configschema.Block
	Config             *configs.Provisioner
	ResourceHasCount   bool
	ResourceHasForEach bool
}

func (n *EvalValidateProvisioner) Validate(ctx EvalContext) error {
	provisioner := *n.Provisioner
	config := *n.Config
	schema := *n.Schema

	var diags tfdiags.Diagnostics

	// Validate the provisioner's own config first
	configVal, _, configDiags := n.evaluateBlock(ctx, config.Config, schema)
	diags = diags.Append(configDiags)
	if configDiags.HasErrors() {
		return diags.Err()
	}

	if configVal == cty.NilVal {
		// Should never happen for a well-behaved EvaluateBlock implementation
		return fmt.Errorf("EvaluateBlock returned nil value")
	}

	req := provisioners.ValidateProvisionerConfigRequest{
		Config: configVal,
	}

	resp := provisioner.ValidateProvisionerConfig(req)
	diags = diags.Append(resp.Diagnostics)

	// Now validate the connection config, which contains the merged bodies
	// of the resource and provisioner connection blocks.
	connDiags := n.validateConnConfig(ctx, config.Connection, n.ResourceAddr)
	diags = diags.Append(connDiags)

	return diags.NonFatalErr()
}

func (n *EvalValidateProvisioner) validateConnConfig(ctx EvalContext, config *configs.Connection, self addrs.Referenceable) tfdiags.Diagnostics {
	// We can't comprehensively validate the connection config since its
	// final structure is decided by the communicator and we can't instantiate
	// that until we have a complete instance state. However, we *can* catch
	// configuration keys that are not valid for *any* communicator, catching
	// typos early rather than waiting until we actually try to run one of
	// the resource's provisioners.

	var diags tfdiags.Diagnostics

	if config == nil || config.Config == nil {
		// No block to validate
		return diags
	}

	// We evaluate here just by evaluating the block and returning any
	// diagnostics we get, since evaluation alone is enough to check for
	// extraneous arguments and incorrectly-typed arguments.
	_, _, configDiags := n.evaluateBlock(ctx, config.Config, connectionBlockSupersetSchema)
	diags = diags.Append(configDiags)

	return diags
}

func (n *EvalValidateProvisioner) evaluateBlock(ctx EvalContext, body hcl.Body, schema *configschema.Block) (cty.Value, hcl.Body, tfdiags.Diagnostics) {
	keyData := EvalDataForNoInstanceKey
	selfAddr := n.ResourceAddr.Instance(addrs.NoKey)

	if n.ResourceHasCount {
		// For a resource that has count, we allow count.index but don't
		// know at this stage what it will return.
		keyData = InstanceKeyEvalData{
			CountIndex: cty.UnknownVal(cty.Number),
		}

		// "self" can't point to an unknown key, but we'll force it to be
		// key 0 here, which should return an unknown value of the
		// expected type since none of these elements are known at this
		// point anyway.
		selfAddr = n.ResourceAddr.Instance(addrs.IntKey(0))
	} else if n.ResourceHasForEach {
		// For a resource that has for_each, we allow each.value and each.key
		// but don't know at this stage what it will return.
		keyData = InstanceKeyEvalData{
			EachKey:   cty.UnknownVal(cty.String),
			EachValue: cty.DynamicVal,
		}

		// "self" can't point to an unknown key, but we'll force it to be
		// key "" here, which should return an unknown value of the
		// expected type since none of these elements are known at
		// this point anyway.
		selfAddr = n.ResourceAddr.Instance(addrs.StringKey(""))
	}

	return ctx.EvaluateBlock(body, schema, selfAddr, keyData)
}

// connectionBlockSupersetSchema is a schema representing the superset of all
// possible arguments for "connection" blocks across all supported connection
// types.
//
// This currently lives here because we've not yet updated our communicator
// subsystem to be aware of schema itself. Once that is done, we can remove
// this and use a type-specific schema from the communicator to validate
// exactly what is expected for a given connection type.
var connectionBlockSupersetSchema = &configschema.Block{
	Attributes: map[string]*configschema.Attribute{
		// NOTE: "type" is not included here because it's treated special
		// by the config loader and stored away in a separate field.

		// Common attributes for both connection types
		"host": {
			Type:     cty.String,
			Required: true,
		},
		"type": {
			Type:     cty.String,
			Optional: true,
		},
		"user": {
			Type:     cty.String,
			Optional: true,
		},
		"password": {
			Type:     cty.String,
			Optional: true,
		},
		"port": {
			Type:     cty.String,
			Optional: true,
		},
		"timeout": {
			Type:     cty.String,
			Optional: true,
		},
		"script_path": {
			Type:     cty.String,
			Optional: true,
		},

		// For type=ssh only (enforced in ssh communicator)
		"private_key": {
			Type:     cty.String,
			Optional: true,
		},
		"certificate": {
			Type:     cty.String,
			Optional: true,
		},
		"host_key": {
			Type:     cty.String,
			Optional: true,
		},
		"agent": {
			Type:     cty.Bool,
			Optional: true,
		},
		"agent_identity": {
			Type:     cty.String,
			Optional: true,
		},
		"bastion_host": {
			Type:     cty.String,
			Optional: true,
		},
		"bastion_host_key": {
			Type:     cty.String,
			Optional: true,
		},
		"bastion_port": {
			Type:     cty.Number,
			Optional: true,
		},
		"bastion_user": {
			Type:     cty.String,
			Optional: true,
		},
		"bastion_password": {
			Type:     cty.String,
			Optional: true,
		},
		"bastion_private_key": {
			Type:     cty.String,
			Optional: true,
		},
		"bastion_certificate": {
			Type:     cty.String,
			Optional: true,
		},

		// For type=winrm only (enforced in winrm communicator)
		"https": {
			Type:     cty.Bool,
			Optional: true,
		},
		"insecure": {
			Type:     cty.Bool,
			Optional: true,
		},
		"cacert": {
			Type:     cty.String,
			Optional: true,
		},
		"use_ntlm": {
			Type:     cty.Bool,
			Optional: true,
		},
	},
}

// connectionBlockSupersetSchema is a schema representing the superset of all
// possible arguments for "connection" blocks across all supported connection
// types.
//
// This currently lives here because we've not yet updated our communicator
// subsystem to be aware of schema itself. It's exported only for use in the
// configs/configupgrade package and should not be used from anywhere else.
// The caller may not modify any part of the returned schema data structure.
func ConnectionBlockSupersetSchema() *configschema.Block {
	return connectionBlockSupersetSchema
}

// EvalValidateResource validates the configuration of a resource.
type EvalValidateResource struct {
	Addr           addrs.Resource
	Provider       *providers.Interface
	ProviderSchema **ProviderSchema
	Config         *configs.Resource
	ProviderMetas  map[addrs.Provider]*configs.ProviderMeta

	// ConfigVal, if non-nil, will be updated with the value resulting from
	// evaluating the given configuration body. Since validation is performed
	// very early, this value is likely to contain lots of unknown values,
	// but its type will conform to the schema of the resource type associated
	// with the resource instance being validated.
	ConfigVal *cty.Value
}

func (n *EvalValidateResource) Validate(ctx EvalContext) tfdiags.Diagnostics {
	var diags tfdiags.Diagnostics

	if *n.ProviderSchema == nil {
		diags = diags.Append(fmt.Errorf("EvalValidateResource has nil schema for %s", n.Addr))
		return diags
	}

	provider := *n.Provider
	cfg := *n.Config
	schema := *n.ProviderSchema
	mode := cfg.Mode

	keyData := EvalDataForNoInstanceKey

	switch {
	case n.Config.Count != nil:
		// If the config block has count, we'll evaluate with an unknown
		// number as count.index so we can still type check even though
		// we won't expand count until the plan phase.
		keyData = InstanceKeyEvalData{
			CountIndex: cty.UnknownVal(cty.Number),
		}

		// Basic type-checking of the count argument. More complete validation
		// of this will happen when we DynamicExpand during the plan walk.
		countDiags := n.validateCount(ctx, n.Config.Count)
		diags = diags.Append(countDiags)

	case n.Config.ForEach != nil:
		keyData = InstanceKeyEvalData{
			EachKey:   cty.UnknownVal(cty.String),
			EachValue: cty.UnknownVal(cty.DynamicPseudoType),
		}

		// Evaluate the for_each expression here so we can expose the diagnostics
		forEachDiags := n.validateForEach(ctx, n.Config.ForEach)
		diags = diags.Append(forEachDiags)
	}

	diags = diags.Append(validateDependsOn(ctx, n.Config.DependsOn))

	// Validate the provider_meta block for the provider this resource
	// belongs to, if there is one.
	//
	// Note: this will return an error for every resource a provider
	// uses in a module, if the provider_meta for that module is
	// incorrect. The only way to solve this that we've foudn is to
	// insert a new ProviderMeta graph node in the graph, and make all
	// that provider's resources in the module depend on the node. That's
	// an awful heavy hammer to swing for this feature, which should be
	// used only in limited cases with heavy coordination with the
	// Terraform team, so we're going to defer that solution for a future
	// enhancement to this functionality.
	/*
		if n.ProviderMetas != nil {
			if m, ok := n.ProviderMetas[n.ProviderAddr.ProviderConfig.Type]; ok && m != nil {
				// if the provider doesn't support this feature, throw an error
				if (*n.ProviderSchema).ProviderMeta == nil {
					diags = diags.Append(&hcl.Diagnostic{
						Severity: hcl.DiagError,
						Summary:  fmt.Sprintf("Provider %s doesn't support provider_meta", cfg.ProviderConfigAddr()),
						Detail:   fmt.Sprintf("The resource %s belongs to a provider that doesn't support provider_meta blocks", n.Addr),
						Subject:  &m.ProviderRange,
					})
				} else {
					_, _, metaDiags := ctx.EvaluateBlock(m.Config, (*n.ProviderSchema).ProviderMeta, nil, EvalDataForNoInstanceKey)
					diags = diags.Append(metaDiags)
				}
			}
		}
	*/
	// BUG(paddy): we're not validating provider_meta blocks on EvalValidate right now
	// because the ProviderAddr for the resource isn't available on the EvalValidate
	// struct.

	// Provider entry point varies depending on resource mode, because
	// managed resources and data resources are two distinct concepts
	// in the provider abstraction.
	switch mode {
	case addrs.ManagedResourceMode:
		schema, _ := schema.SchemaForResourceType(mode, cfg.Type)
		if schema == nil {
			diags = diags.Append(&hcl.Diagnostic{
				Severity: hcl.DiagError,
				Summary:  "Invalid resource type",
				Detail:   fmt.Sprintf("The provider %s does not support resource type %q.", cfg.ProviderConfigAddr(), cfg.Type),
				Subject:  &cfg.TypeRange,
			})
			return diags
		}

		configVal, _, valDiags := ctx.EvaluateBlock(cfg.Config, schema, nil, keyData)
		diags = diags.Append(valDiags)
		if valDiags.HasErrors() {
			return diags
		}

		if cfg.Managed != nil { // can be nil only in tests with poorly-configured mocks
			for _, traversal := range cfg.Managed.IgnoreChanges {
				// validate the ignore_changes traversals apply.
				moreDiags := schema.StaticValidateTraversal(traversal)
				diags = diags.Append(moreDiags)

				// TODO: we want to notify users that they can't use
				// ignore_changes for computed attributes, but we don't have an
				// easy way to correlate the config value, schema and
				// traversal together.
			}
		}

		req := providers.ValidateResourceTypeConfigRequest{
			TypeName: cfg.Type,
			Config:   configVal,
		}

		resp := provider.ValidateResourceTypeConfig(req)
		diags = diags.Append(resp.Diagnostics.InConfigBody(cfg.Config))

		if n.ConfigVal != nil {
			*n.ConfigVal = configVal
		}

	case addrs.DataResourceMode:
		schema, _ := schema.SchemaForResourceType(mode, cfg.Type)
		if schema == nil {
			diags = diags.Append(&hcl.Diagnostic{
				Severity: hcl.DiagError,
				Summary:  "Invalid data source",
				Detail:   fmt.Sprintf("The provider %s does not support data source %q.", cfg.ProviderConfigAddr(), cfg.Type),
				Subject:  &cfg.TypeRange,
			})
			return diags
		}

		configVal, _, valDiags := ctx.EvaluateBlock(cfg.Config, schema, nil, keyData)
		diags = diags.Append(valDiags)
		if valDiags.HasErrors() {
			return diags
		}

		req := providers.ValidateDataSourceConfigRequest{
			TypeName: cfg.Type,
			Config:   configVal,
		}

		resp := provider.ValidateDataSourceConfig(req)
		diags = diags.Append(resp.Diagnostics.InConfigBody(cfg.Config))
	}

	return diags
}

func (n *EvalValidateResource) validateCount(ctx EvalContext, expr hcl.Expression) tfdiags.Diagnostics {
	if expr == nil {
		return nil
	}

	var diags tfdiags.Diagnostics

	countVal, countDiags := ctx.EvaluateExpr(expr, cty.Number, nil)
	diags = diags.Append(countDiags)
	if diags.HasErrors() {
		return diags
	}

	if countVal.IsNull() {
		diags = diags.Append(&hcl.Diagnostic{
			Severity: hcl.DiagError,
			Summary:  "Invalid count argument",
			Detail:   `The given "count" argument value is null. An integer is required.`,
			Subject:  expr.Range().Ptr(),
		})
		return diags
	}

	var err error
	countVal, err = convert.Convert(countVal, cty.Number)
	if err != nil {
		diags = diags.Append(&hcl.Diagnostic{
			Severity: hcl.DiagError,
			Summary:  "Invalid count argument",
			Detail:   fmt.Sprintf(`The given "count" argument value is unsuitable: %s.`, err),
			Subject:  expr.Range().Ptr(),
		})
		return diags
	}

	// If the value isn't known then that's the best we can do for now, but
	// we'll check more thoroughly during the plan walk.
	if !countVal.IsKnown() {
		return diags
	}

	// If we _do_ know the value, then we can do a few more checks here.
	var count int
	err = gocty.FromCtyValue(countVal, &count)
	if err != nil {
		// Isn't a whole number, etc.
		diags = diags.Append(&hcl.Diagnostic{
			Severity: hcl.DiagError,
			Summary:  "Invalid count argument",
			Detail:   fmt.Sprintf(`The given "count" argument value is unsuitable: %s.`, err),
			Subject:  expr.Range().Ptr(),
		})
		return diags
	}

	if count < 0 {
		diags = diags.Append(&hcl.Diagnostic{
			Severity: hcl.DiagError,
			Summary:  "Invalid count argument",
			Detail:   `The given "count" argument value is unsuitable: count cannot be negative.`,
			Subject:  expr.Range().Ptr(),
		})
		return diags
	}

	return diags
}

func (n *EvalValidateResource) validateForEach(ctx EvalContext, expr hcl.Expression) (diags tfdiags.Diagnostics) {
	val, forEachDiags := evaluateForEachExpressionValue(expr, ctx, true)
	// If the value isn't known then that's the best we can do for now, but
	// we'll check more thoroughly during the plan walk
	if !val.IsKnown() {
		return diags
	}

	if forEachDiags.HasErrors() {
		diags = diags.Append(forEachDiags)
	}

	return diags
}

func validateDependsOn(ctx EvalContext, dependsOn []hcl.Traversal) (diags tfdiags.Diagnostics) {
	for _, traversal := range dependsOn {
		ref, refDiags := addrs.ParseRef(traversal)
		diags = diags.Append(refDiags)
		if !refDiags.HasErrors() && len(ref.Remaining) != 0 {
			diags = diags.Append(&hcl.Diagnostic{
				Severity: hcl.DiagError,
				Summary:  "Invalid depends_on reference",
				Detail:   "References in depends_on must be to a whole object (resource, etc), not to an attribute of an object.",
				Subject:  ref.Remaining.SourceRange().Ptr(),
			})
		}

		// The ref must also refer to something that exists. To test that,
		// we'll just eval it and count on the fact that our evaluator will
		// detect references to non-existent objects.
		if !diags.HasErrors() {
			scope := ctx.EvaluationScope(nil, EvalDataForNoInstanceKey)
			if scope != nil { // sometimes nil in tests, due to incomplete mocks
				_, refDiags = scope.EvalReference(ref, cty.DynamicPseudoType)
				diags = diags.Append(refDiags)
			}
		}
	}
	return diags
}<|MERGE_RESOLUTION|>--- conflicted
+++ resolved
@@ -15,113 +15,9 @@
 	"github.com/zclconf/go-cty/cty/gocty"
 )
 
-<<<<<<< HEAD
-// EvalValidateCount is an EvalNode implementation that validates
-// the count of a resource.
-type EvalValidateCount struct {
-	Resource *configs.Resource
-}
-
-// TODO: test
-func (n *EvalValidateCount) Eval(ctx EvalContext) (interface{}, error) {
-	var diags tfdiags.Diagnostics
-	var count int
-	var err error
-
-	val, valDiags := ctx.EvaluateExpr(n.Resource.Count, cty.Number, nil)
-	diags = diags.Append(valDiags)
-	if valDiags.HasErrors() {
-		goto RETURN
-	}
-	if val.IsNull() || !val.IsKnown() {
-		goto RETURN
-	}
-
-	err = gocty.FromCtyValue(val, &count)
-	if err != nil {
-		// The EvaluateExpr call above already guaranteed us a number value,
-		// so if we end up here then we have something that is out of range
-		// for an int, and the error message will include a description of
-		// the valid range.
-		rawVal := val.AsBigFloat()
-		diags = diags.Append(&hcl.Diagnostic{
-			Severity: hcl.DiagError,
-			Summary:  "Invalid count value",
-			Detail:   fmt.Sprintf("The number %s is not a valid count value: %s.", rawVal, err),
-			Subject:  n.Resource.Count.Range().Ptr(),
-		})
-	} else if count < 0 {
-		rawVal := val.AsBigFloat()
-		diags = diags.Append(&hcl.Diagnostic{
-			Severity: hcl.DiagError,
-			Summary:  "Invalid count value",
-			Detail:   fmt.Sprintf("The number %s is not a valid count value: count must not be negative.", rawVal),
-			Subject:  n.Resource.Count.Range().Ptr(),
-		})
-	}
-
-RETURN:
-	return nil, diags.NonFatalErr()
-}
-
-// EvalValidateProvider is an EvalNode implementation that validates
-// a provider configuration.
-type EvalValidateProvider struct {
-	Addr     addrs.AbsProviderConfig
-	Provider *providers.Interface
-	Config   *configs.Provider
-}
-
-func (n *EvalValidateProvider) Eval(ctx EvalContext) (interface{}, error) {
-	var diags tfdiags.Diagnostics
-	provider := *n.Provider
-
-	configBody := buildProviderConfig(ctx, n.Addr, n.Config)
-
-	emptySchema := &configschema.Block{}
-	_, _, evalDiags := ctx.EvaluateBlock(configBody, emptySchema, nil, EvalDataForNoInstanceKey)
-	if !evalDiags.HasErrors() {
-		return nil, nil
-	}
-
-	resp := provider.GetSchema()
-	diags = diags.Append(resp.Diagnostics)
-	if diags.HasErrors() {
-		return nil, diags.NonFatalErr()
-	}
-
-	configSchema := resp.Provider.Block
-	if configSchema == nil {
-		// Should never happen in real code, but often comes up in tests where
-		// mock schemas are being used that tend to be incomplete.
-		log.Printf("[WARN] EvalValidateProvider: no config schema is available for %s, so using empty schema", n.Addr)
-		configSchema = emptySchema
-	}
-
-	configVal, configBody, evalDiags := ctx.EvaluateBlock(configBody, configSchema, nil, EvalDataForNoInstanceKey)
-	diags = diags.Append(evalDiags)
-	if evalDiags.HasErrors() {
-		return nil, diags.NonFatalErr()
-	}
-
-	req := providers.PrepareProviderConfigRequest{
-		Config: configVal,
-	}
-
-	validateResp := provider.PrepareProviderConfig(req)
-	diags = diags.Append(validateResp.Diagnostics)
-
-	return nil, diags.NonFatalErr()
-}
-
-// EvalValidateProvisioner is an EvalNode implementation that validates
-// the configuration of a provisioner belonging to a resource. The provisioner
-// config is expected to contain the merged connection configurations.
-=======
 // EvalValidateProvisioner validates the configuration of a provisioner
 // belonging to a resource. The provisioner config is expected to contain the
 // merged connection configurations.
->>>>>>> ec7d9c85
 type EvalValidateProvisioner struct {
 	ResourceAddr       addrs.Resource
 	Provisioner        *provisioners.Interface
